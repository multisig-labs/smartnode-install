rocketpool:
  storageAddress: 0xd8Cd47263414aFEca62d6e2a3917d6600abDceB3
  oneInchOracleAddress: 0x4eDC966Df24264C9C817295a0753804EcC46Dd22
  rplTokenAddress: 0xb4efd85c19999d84251304bda99e90b92300bd93
  rplFaucetAddress: 0x95D6b8E2106E3B30a72fC87e2B56ce15E37853F9
smartnode:
  projectName: rocketpool
  graffitiVersion: v1.0.0-predev
  image: rocketpool/smartnode:v1.0.0-predev
  passwordPath: /.rocketpool/data/password
  walletPath: /.rocketpool/data/wallet
  validatorKeychainPath: /.rocketpool/data/validators
  validatorRestartCommand: "$HOME/.rocketpool/chains/eth2/restart-validator.sh"
  gasPrice: 0 # The desired gas price, in gwei, to use for transactions. Set it to 0 to use the network's average price.
  rplClaimGasThreshold: 150 # Automatic RPL reward claims will wait until the network's average gas price, in gwei, is below this limit.
                            # Set it to 0 to disable automatic claiming of RPL rewards entirely.
  txWatchUrl: https://goerli.etherscan.io/tx
chains:
  eth1:
    provider: http://eth1:8545
    wsProvider: ws://eth1:8546
    mainnetProvider: http://eth1:8545
    chainID: 5 # Goerli
    client:
      options:
      - id: geth
        name: Geth
        desc: "\tGeth is one of the three original implementations of the\n
          \t\tEthereum protocol. It is written in Go, fully open source and\n
          \t\tlicensed under the GNU LGPL v3."
        image: ethereum/client-go:v1.10.8
        link: https://geth.ethereum.org/
        params:
        - name: Ethstats Label
          desc: optional - for reporting Eth 1.0 node status to ethstats.net
          env: ETHSTATS_LABEL
        - name: Ethstats Login
          desc: optional - for reporting Eth 1.0 node status to ethstats.net
          env: ETHSTATS_LOGIN
        - name: Cache Size
          desc: "Geth's cache size, in MB - set this to 256 if you have 4 GB\n
            of RAM, or 512 if you have 8 GB"
          env: GETH_CACHE_SIZE
          type: uint
          blankText: the default of 1024
        - name: Max Peers
          desc: "The maximum number of peers that Geth should connect to -\n
            this can be lowered down to 12 to improve performance on low-power\n
            systems or constrained networks"
          env: GETH_MAX_PEERS
          type: uint
          blankText: the default of 50
        - name: P2P Port
          desc: The port for Geth to use for P2P (blockchain) traffic
          env: ETH1_P2P_PORT
          blankText: the default of 30303
          default: 30303
          type: uint16
      - id: infura
        name: Infura
        desc: "\tUse infura.io as a light client for Eth 1.0. Not recommended\n
          \t\tfor use in production."
        image: rocketpool/smartnode-pow-proxy:v1.0.0-predev
        link: https://infura.io/
        params:
        - name: Infura Project ID
          desc: the ID of your project created in Infura
          env: INFURA_PROJECT_ID
          regex: ^[0-9a-fA-F]{32}$
          required: true
      - id: pocket
        name: Pocket
<<<<<<< HEAD
        desc: "\tUse Pocket Network as a decentralized light client for Eth 1.0.\n
          \t\tSuitable for use in production.\n
          \t\tPlease enter 'lb/' followed by the Gateway ID (example: lb/{12345...})\n
          \t\t(leave blank for the standard Rocket Pool Gateway ID for Pocket)"
        image: rocketpool/smartnode-pow-proxy:v1.0.0-rc8
=======
        desc: "\tUse Pocket Network as a light client for Eth 1.0. Suitable\n
          \t\tfor use in production."
        image: rocketpool/smartnode-pow-proxy:v1.0.0-predev
>>>>>>> f2a8c4b8
        link: https://www.portal.pokt.network/
        compatibleEth2Clients: lighthouse;prysm;teku
        eventLogInterval: 100000
        params:
        - name: Gateway ID
          desc: "the ID of your Pocket App\"n
          For example: lb/{12345...})"
          env: POCKET_PROJECT_ID
          regex: (^$|^(lb\/)?[0-9a-zA-Z]{24,}$)
          default: lb/6126b4a783e49000343a3a47
          blankText: the default Rocket Pool's Gateway ID for Pocket
      - id: custom
        name: Custom
        desc: "\tUse a custom Eth 1.0 client at a specified address (does not\n
          \t\twork on localhost)."
        image: rocketpool/smartnode-pow-proxy:v1.0.0-predev
        params:
        - name: Provider HTTP URL
          desc: "The Eth 1.0 client HTTP server address and port\n
            For example: http://192.168.0.100:8545"
          env: HTTP_PROVIDER_URL
          required: true
        - name: Provider Websocket URL
          desc: "The Eth 1.0 client websocket server address and port\n
            For example: ws://192.168.0.100:8546"
          env: WS_PROVIDER_URL
          required: true
  eth2:
    provider: http://eth2:5052
    client:
      options:
      - id: lighthouse
        name: Lighthouse
        desc: "\tLighthouse is an Eth2.0 client with a heavy focus on speed and\n
          \t\tsecurity. The team behind it, Sigma Prime, is an information\n
          \t\tsecurity and software engineering firm who have funded Lighthouse\n
          \t\talong with the Ethereum Foundation, Consensys, and private\n
          \t\tindividuals. Lighthouse is built in Rust and offered under an\n
          \t\tApache 2.0 License."
        image: sigp/lighthouse:v1.5.2
        link: https://lighthouse-book.sigmaprime.io/
        params:
        - name: Custom Graffiti
          desc: optional - for adding custom text to signed Eth 2.0 blocks - 16 chars max
          env: CUSTOM_GRAFFITI
          regex: ^.{0,16}$
        - name: Target Peers
          desc: "The number of peer connections to maintain - you can try\n
            lowering this if you have a low-resource system or a constrained\n
            network"
          env: ETH2_MAX_PEERS
          type: uint
          blankText: the default of 50
        - name: P2P Port
          desc: The port to use for P2P (blockchain) traffic
          env: ETH2_P2P_PORT
          type: uint16
          default: 9001
          blankText: the default of 9001
      - id: nimbus
        name: Nimbus
        desc: "\tNimbus is a client implementation for both Ethereum 2.0 and\n
          \t\tEthereum 1.0 that strives to be as lightweight as possible in\n
          \t\tterms of resources used. This allows it to perform well on\n
          \t\tembedded systems, resource-restricted devices -- including\n
          \t\tRaspberry Pis and mobile devices -- and multi-purpose servers."
        image: rocketpool/nimbus-eth2:altair-beta
        link: https://nimbus.guide/intro.html
        params:
        - name: Custom Graffiti
          desc: optional - for adding custom text to signed Eth 2.0 blocks - 16 chars max
          env: CUSTOM_GRAFFITI
          regex: ^.{0,16}$
        - name: Max Peers
          desc: "The maximum number of peers to try to connect to - you\n
            can try lowering this if you have a low-resource system or\n
            a constrained network"
          env: ETH2_MAX_PEERS
          type: uint
          blankText: the default of 160
        - name: P2P Port
          desc: The port to use for P2P (blockchain) traffic
          env: ETH2_P2P_PORT
          type: uint16
          default: 9001
          blankText: the default of 9001
      - id: prysm
        name: Prysm
        desc: "\tPrysm is a Go implementation of Ethereum 2.0 protocol with a\n
          \t\tfocus on usability, security, and reliability. Prysm is developed\n
          \t\tby Prysmatic Labs, a company with the sole focus on the\n
          \t\tdevelopment of their client. Prysm is written in Go and released\n
          \t\tunder a GPL-3.0 license."
        beaconImage: prysmaticlabs/prysm-beacon-chain:HEAD-49dce5-debug #v2.0.0-rc.1
        validatorImage: prysmaticlabs/prysm-validator:HEAD-49dce5-debug #v2.0.0-rc.1
        link: https://docs.prylabs.network/docs/getting-started
        params:
        - name: Custom Graffiti
          desc: optional - for adding custom text to signed Eth 2.0 blocks - 16 chars max
          env: CUSTOM_GRAFFITI
          regex: ^.{0,16}$
        - name: Max Peers
          desc: "The maximum number of peers to try to connect to - you\n
            can try lowering this if you have a low-resource system or\n
            a constrained network"
          env: ETH2_MAX_PEERS
          type: uint
          blankText: the default of 45
        - name: P2P Port
          desc: The port to use for P2P (blockchain) traffic
          env: ETH2_P2P_PORT
          type: uint16
          default: 9001
          blankText: the default of 9001
      - id: teku
        name: Teku
        desc: "\tPegaSys Teku (formerly known as Artemis) is a Java-based\n 
          \t\tEthereum 2.0 client designed & built to meet institutional needs\n
          \t\tand security requirements. PegaSys is an arm of ConsenSys\n
          \t\tdedicated to building enterprise-ready clients and tools for\n
          \t\tinteracting with the core Ethereum platform. Teku is Apache 2\n
          \t\tlicensed and written in Java, a language notable for its\n
          \t\tmaturity & ubiquity."
        image: consensys/teku:21.9.1
        link: https://docs.teku.consensys.net/en/stable/
        params:
        - name: Custom Graffiti
          desc: optional - for adding custom text to signed Eth 2.0 blocks - 16 chars max
          env: CUSTOM_GRAFFITI
          regex: ^.{0,16}$
        - name: Max Peers
          desc: "The maximum number of peers to try to connect to - you\n
            can try lowering this if you have a low-resource system or\n
            a constrained network"
          env: ETH2_MAX_PEERS
          type: uint
          blankText: the default of 74
        - name: P2P Port
          desc: The port to use for P2P (blockchain) traffic
          env: ETH2_P2P_PORT
          type: uint16
          default: 9001
          blankText: the default of 9001
metrics:
  params:
  - name: ETH2 Metrics Port
    desc: The port for the Beacon Chain client to make its metrics available on
    env: ETH2_METRICS_PORT
    blankText: the default of 9100
    default: 9100
  - name: Validator Metrics Port
    desc: The port for the Validator client to make its metrics available on
    env: VALIDATOR_METRICS_PORT
    blankText: the default of 9101
    default: 9101
    type: uint16
  - name: Rocket Pool Node Metrics Port
    desc: The port for the Rocket Pool Node to make its metrics available on
    env: NODE_METRICS_PORT
    blankText: the default of 9102
    default: 9102
    type: uint16
  - name: Node Exporter Metrics Port
    desc: The port for Prometheus's Node Exporter to make its metrics available on
    env: EXPORTER_METRICS_PORT
    blankText: the default of 9103
    default: 9103
    type: uint16
  - name: Prometheus Port
    desc: The port for Prometheus to make its metrics available on
    env: PROMETHEUS_PORT
    blankText: the default of 9091
    default: 9091
    type: uint16
  - name: Grafana Port
    desc: The port for Grafana to listen on for HTTP requests
    env: GRAFANA_PORT
    blankText: the default of 3100
    default: 3100
    type: uint16<|MERGE_RESOLUTION|>--- conflicted
+++ resolved
@@ -70,17 +70,9 @@
           required: true
       - id: pocket
         name: Pocket
-<<<<<<< HEAD
-        desc: "\tUse Pocket Network as a decentralized light client for Eth 1.0.\n
-          \t\tSuitable for use in production.\n
-          \t\tPlease enter 'lb/' followed by the Gateway ID (example: lb/{12345...})\n
-          \t\t(leave blank for the standard Rocket Pool Gateway ID for Pocket)"
-        image: rocketpool/smartnode-pow-proxy:v1.0.0-rc8
-=======
         desc: "\tUse Pocket Network as a light client for Eth 1.0. Suitable\n
           \t\tfor use in production."
         image: rocketpool/smartnode-pow-proxy:v1.0.0-predev
->>>>>>> f2a8c4b8
         link: https://www.portal.pokt.network/
         compatibleEth2Clients: lighthouse;prysm;teku
         eventLogInterval: 100000
