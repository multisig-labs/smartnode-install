--- conflicted
+++ resolved
@@ -84,7 +84,6 @@
           regex: ^.{0,16}$
       - id: teku
         name: Teku
-<<<<<<< HEAD
         desc: "\tPegaSys Teku (formerly known as Artemis) is a Java-based\n 
           \t\tEthereum 2.0 client designed & built to meet institutional needs\n
           \t\tand security requirements. PegaSys is an arm of ConsenSys\n
@@ -92,11 +91,7 @@
           \t\tinteracting with the core Ethereum platform. Teku is Apache 2\n
           \t\t licensed and written in Java, a language notable for its\n
           \t\tmaturity & ubiquity."
-        image: consensys/teku:latest
-=======
-        desc: made by ConsenSys
         image: consensys/teku:21.1.1-jdk14
->>>>>>> 9ebbf970
         link: https://docs.teku.consensys.net/en/latest/
         params:
         - name: Custom Graffiti
@@ -105,7 +100,6 @@
           regex: ^.{0,16}$
       - id: nimbus
         name: Nimbus
-<<<<<<< HEAD
         desc: "\tNimbus is a research project and a client implementation for\n
           \t\tEthereum 2.0 designed to perform well on embedded systems and\n
           \t\tpersonal mobile devices, including older smartphones with\n
@@ -113,11 +107,7 @@
           \t\tthe company best known for their messaging app/wallet/Web3\n
           \t\tbrowser by the same name. Nimbus (Apache 2) is written in Nim,\n
           \t\ta language with Python-like syntax that compiles to C."
-        image: statusim/nimbus-eth2:amd64-latest
-=======
-        desc: made by Status.im
         image: statusim/nimbus-eth2:amd64-v1.0.7
->>>>>>> 9ebbf970
         link: https://nimbus.guide/intro.html
         params:
         - name: Custom Graffiti
